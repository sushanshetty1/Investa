--- conflicted
+++ resolved
@@ -3,13 +3,8 @@
 import { useState, useEffect } from "react";
 import { useAuth } from "@/contexts/AuthContext";
 import { useRouter } from "next/navigation";
-<<<<<<< HEAD
 import { 
   TrendingUp, 
-=======
-import {
-  TrendingUp,
->>>>>>> c860878a
   TrendingDown,
   Download,
   RefreshCw,
@@ -26,7 +21,6 @@
 import { Select, SelectContent, SelectItem, SelectTrigger, SelectValue } from "@/components/ui/select";
 
 import { Progress } from "@/components/ui/progress";
-<<<<<<< HEAD
 import { 
   LineChart, 
   Line, 
@@ -42,25 +36,6 @@
   PieChart, 
   Pie, 
   Cell
-=======
-import {
-  LineChart,
-  Line,
-  AreaChart,
-  Area,
-  BarChart,
-  Bar,
-  XAxis,
-  YAxis,
-  CartesianGrid,
-  Tooltip,
-  ResponsiveContainer,
-  PieChart,
-  Pie,
-  Cell,
-  ScatterChart,
-  Scatter
->>>>>>> c860878a
 } from "recharts";
 
 // Mock data for charts and analytics
@@ -174,7 +149,6 @@
     <div className="min-h-screen bg-background pt-20">
       <div className="container mx-auto p-6 space-y-8">
         {/* Header */}
-<<<<<<< HEAD
       <div className="flex flex-col sm:flex-row justify-between items-start sm:items-center gap-4">
         <div>
           <h1 className="text-3xl font-bold">Inventory Analytics</h1>
@@ -290,14 +264,14 @@
         </Card>
       </div>
 
-      {/* Main Analytics Tabs */}
-      <Tabs defaultValue="movements" className="space-y-6">
-        <TabsList className="grid w-full grid-cols-4">
-          <TabsTrigger value="movements">Stock Movements</TabsTrigger>
-          <TabsTrigger value="abc">ABC Analysis</TabsTrigger>
-          <TabsTrigger value="aging">Inventory Aging</TabsTrigger>
-          <TabsTrigger value="forecast">Forecasting</TabsTrigger>
-        </TabsList>
+        {/* Main Analytics Tabs */}
+        <Tabs defaultValue="movements" className="space-y-6">
+          <TabsList className="grid w-full grid-cols-4">
+            <TabsTrigger value="movements">Stock Movements</TabsTrigger>
+            <TabsTrigger value="abc">ABC Analysis</TabsTrigger>
+            <TabsTrigger value="aging">Inventory Aging</TabsTrigger>
+            <TabsTrigger value="forecast">Forecasting</TabsTrigger>
+          </TabsList>
 
         {/* Stock Movement Reports */}
         <TabsContent value="movements" className="space-y-6">
@@ -366,199 +340,7 @@
                 </ResponsiveContainer>
               </CardContent>
             </Card>
-=======
-        <div className="flex flex-col sm:flex-row justify-between items-start sm:items-center gap-4">
-          <div>
-            <h1 className="text-3xl font-bold">Inventory Analytics</h1>
-            <p className="text-muted-foreground">
-              Comprehensive inventory analysis and insights
-            </p>
->>>>>>> c860878a
           </div>
-          <div className="flex items-center gap-2">
-            <Select value={selectedWarehouse} onValueChange={setSelectedWarehouse}>
-              <SelectTrigger className="w-40">
-                <SelectValue />
-              </SelectTrigger>
-              <SelectContent>
-                <SelectItem value="all">All Warehouses</SelectItem>
-                <SelectItem value="main">Main Warehouse</SelectItem>
-                <SelectItem value="secondary">Secondary Warehouse</SelectItem>
-              </SelectContent>
-            </Select>
-            <Select value={selectedDateRange} onValueChange={setSelectedDateRange}>
-              <SelectTrigger className="w-32">
-                <SelectValue />
-              </SelectTrigger>
-              <SelectContent>
-                <SelectItem value="7d">Last 7 days</SelectItem>
-                <SelectItem value="30d">Last 30 days</SelectItem>
-                <SelectItem value="90d">Last 90 days</SelectItem>
-                <SelectItem value="1y">Last year</SelectItem>
-              </SelectContent>
-            </Select>
-            <Button variant="outline" size="sm">
-              <Download className="w-4 h-4 mr-2" />
-              Export
-            </Button>
-          </div>
-        </div>      {/* Key Metrics */}
-        <div className="grid grid-cols-1 md:grid-cols-4 gap-6">
-          <Card>
-            <CardHeader className="flex flex-row items-center justify-between space-y-0 pb-2">
-              <CardTitle className="text-sm font-medium">Total Stock Value</CardTitle>
-              <DollarSign className="h-4 w-4 text-muted-foreground" />
-            </CardHeader>
-            <CardContent>
-              <div className="text-2xl font-bold">
-                ${analyticsData?.stats.data.stats.totalStockValue.value.toLocaleString() || '1,420,000'}
-              </div>
-              <p className="text-xs text-muted-foreground">
-                <span className={`flex items-center ${(analyticsData?.stats.data.stats.totalStockValue.trend || 'up') === 'up' ? 'text-green-600' : 'text-red-600'
-                  }`}>
-                  {(analyticsData?.stats.data.stats.totalStockValue.trend || 'up') === 'up' ? (
-                    <TrendingUp className="w-3 h-3 mr-1" />
-                  ) : (
-                    <TrendingDown className="w-3 h-3 mr-1" />
-                  )}
-                  +{analyticsData?.stats.data.stats.totalStockValue.change || 5.2}%
-                </span>
-                from last month
-              </p>
-            </CardContent>
-          </Card>
-
-          <Card>
-            <CardHeader className="flex flex-row items-center justify-between space-y-0 pb-2">
-              <CardTitle className="text-sm font-medium">Stock Turnover</CardTitle>
-              <Activity className="h-4 w-4 text-muted-foreground" />
-            </CardHeader>
-            <CardContent>
-              <div className="text-2xl font-bold">
-                {analyticsData?.stats.data.stats.stockTurnover.value || 6.8}x
-              </div>
-              <p className="text-xs text-muted-foreground">
-                <span className="text-green-600 flex items-center">
-                  <TrendingUp className="w-3 h-3 mr-1" />
-                  +{analyticsData?.stats.data.stats.stockTurnover.change || 0.3}x
-                </span>
-                from last period
-              </p>
-            </CardContent>
-          </Card>
-
-          <Card>
-            <CardHeader className="flex flex-row items-center justify-between space-y-0 pb-2">
-              <CardTitle className="text-sm font-medium">Days on Hand</CardTitle>
-              <Clock className="h-4 w-4 text-muted-foreground" />
-            </CardHeader>
-            <CardContent>
-              <div className="text-2xl font-bold">
-                {analyticsData?.stats.data.stats.daysOnHand.value || 53.7}
-              </div>
-              <p className="text-xs text-muted-foreground">
-                <span className="text-red-600 flex items-center">
-                  <TrendingDown className="w-3 h-3 mr-1" />
-                  {analyticsData?.stats.data.stats.daysOnHand.change || -2.1} days
-                </span>
-                improvement
-              </p>
-            </CardContent>
-          </Card>
-
-          <Card>
-            <CardHeader className="flex flex-row items-center justify-between space-y-0 pb-2">
-              <CardTitle className="text-sm font-medium">Stockout Risk</CardTitle>
-              <AlertTriangle className="h-4 w-4 text-muted-foreground" />
-            </CardHeader>
-            <CardContent>
-              <div className="text-2xl font-bold">
-                {analyticsData?.stats.data.stats.stockoutRisk.value || 12}
-              </div>
-              <p className="text-xs text-muted-foreground">
-                Items below reorder point
-              </p>
-            </CardContent>
-          </Card>
-        </div>
-
-        {/* Main Analytics Tabs */}
-        <Tabs defaultValue="movements" className="space-y-6">
-          <TabsList className="grid w-full grid-cols-4">
-            <TabsTrigger value="movements">Stock Movements</TabsTrigger>
-            <TabsTrigger value="abc">ABC Analysis</TabsTrigger>
-            <TabsTrigger value="aging">Inventory Aging</TabsTrigger>
-            <TabsTrigger value="forecast">Forecasting</TabsTrigger>
-          </TabsList>
-
-          {/* Stock Movement Reports */}
-          <TabsContent value="movements" className="space-y-6">
-            <div className="grid grid-cols-1 lg:grid-cols-2 gap-6">
-              <Card>
-                <CardHeader>
-                  <CardTitle>Stock Movement Trends</CardTitle>
-                  <CardDescription>Daily inbound vs outbound movements</CardDescription>
-                </CardHeader>              <CardContent>
-                  <ResponsiveContainer width="100%" height={300}>
-                    <AreaChart data={analyticsData?.movements.data.movements || stockMovementData}>
-                      <CartesianGrid strokeDasharray="3 3" />
-                      <XAxis
-                        dataKey="date"
-                        tickFormatter={(value) => new Date(value).toLocaleDateString('en-US', { month: 'short', day: 'numeric' })}
-                      />
-                      <YAxis />
-                      <Tooltip
-                        labelFormatter={(value) => new Date(value).toLocaleDateString()}
-                      />
-                      <Area
-                        type="monotone"
-                        dataKey="inbound"
-                        stackId="1"
-                        stroke="#10b981"
-                        fill="#10b981"
-                        fillOpacity={0.6}
-                      />
-                      <Area
-                        type="monotone"
-                        dataKey="outbound"
-                        stackId="2"
-                        stroke="#ef4444"
-                        fill="#ef4444"
-                        fillOpacity={0.6}
-                      />
-                    </AreaChart>
-                  </ResponsiveContainer>
-                </CardContent>
-              </Card>
-
-              <Card>
-                <CardHeader>
-                  <CardTitle>Net Stock Changes</CardTitle>
-                  <CardDescription>Running stock levels with net changes</CardDescription>
-                </CardHeader>              <CardContent>
-                  <ResponsiveContainer width="100%" height={300}>
-                    <LineChart data={analyticsData?.movements.data.movements || stockMovementData}>
-                      <CartesianGrid strokeDasharray="3 3" />
-                      <XAxis
-                        dataKey="date"
-                        tickFormatter={(value) => new Date(value).toLocaleDateString('en-US', { month: 'short', day: 'numeric' })}
-                      />
-                      <YAxis yAxisId="left" />
-                      <YAxis yAxisId="right" orientation="right" />
-                      <Tooltip />
-                      <Bar yAxisId="left" dataKey="net" fill="#3b82f6" />
-                      <Line
-                        yAxisId="right"
-                        type="monotone"
-                        dataKey="stock"
-                        stroke="#8b5cf6"
-                        strokeWidth={3}
-                      />
-                    </LineChart>
-                  </ResponsiveContainer>
-                </CardContent>
-              </Card>
-            </div>
 
             <div className="grid grid-cols-1 lg:grid-cols-2 gap-6">
               <Card>
