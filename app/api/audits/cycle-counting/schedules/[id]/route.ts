import { NextRequest, NextResponse } from 'next/server'
import { neonClient } from '@/lib/db'

export async function PATCH(
  request: NextRequest,
  { params }: { params: Promise<{ id: string }> }
) {
  try {
    const { id } = await params
    const body = await request.json()
    const { status, notes, plannedDate } = body
    const { id } = await params

    const audit = await neonClient.inventoryAudit.update({
<<<<<<< HEAD
      where: { 
        id: id,
=======
      where: {
        id,
>>>>>>> c860878a
        type: 'CYCLE_COUNT'
      },
      data: {
        ...(status && { status }),
        ...(notes && { notes }),
        ...(plannedDate && { plannedDate: new Date(plannedDate) }),
        updatedAt: new Date()
      },
      include: {
        warehouse: {
          select: {
            id: true,
            name: true,
            code: true
          }
        },
        product: {
          select: {
            id: true,
            name: true,
            sku: true
          }
        }
      }
    })

    // Transform to schedule format
    const schedule = {
      id: audit.id,
      name: `Cycle Count - ${audit.warehouse?.name || audit.product?.name || 'All Products'}`,
      auditNumber: audit.auditNumber,
      warehouseId: audit.warehouseId,
      productId: audit.productId,
      warehouse: audit.warehouse,
      product: audit.product,
      status: audit.status,
      plannedDate: audit.plannedDate,
      nextCountDate: audit.plannedDate,
      type: 'CYCLE_COUNT',
      createdAt: audit.createdAt,
      updatedAt: audit.updatedAt
    }

    return NextResponse.json(schedule)

  } catch (error) {
    console.error('Error updating cycle count schedule:', error)
    return NextResponse.json(
      { error: 'Failed to update cycle count schedule' },
      { status: 500 }
    )
  }
}

export async function DELETE(
  request: NextRequest,
  { params }: { params: Promise<{ id: string }> }
) {
  try {
    const { id } = await params
    await neonClient.inventoryAudit.delete({
<<<<<<< HEAD
      where: { 
        id: id,
=======
      where: {
        id,
>>>>>>> c860878a
        type: 'CYCLE_COUNT'
      }
    })

    return NextResponse.json({ success: true })

  } catch (error) {
    console.error('Error deleting cycle count schedule:', error)
    return NextResponse.json(
      { error: 'Failed to delete cycle count schedule' },
      { status: 500 }
    )
  }
}<|MERGE_RESOLUTION|>--- conflicted
+++ resolved
@@ -3,6 +3,7 @@
 
 export async function PATCH(
   request: NextRequest,
+  { params }: { params: Promise<{ id: string }> }
   { params }: { params: Promise<{ id: string }> }
 ) {
   try {
@@ -12,13 +13,8 @@
     const { id } = await params
 
     const audit = await neonClient.inventoryAudit.update({
-<<<<<<< HEAD
       where: { 
         id: id,
-=======
-      where: {
-        id,
->>>>>>> c860878a
         type: 'CYCLE_COUNT'
       },
       data: {
@@ -76,17 +72,14 @@
 export async function DELETE(
   request: NextRequest,
   { params }: { params: Promise<{ id: string }> }
+  { params }: { params: Promise<{ id: string }> }
 ) {
   try {
     const { id } = await params
+    const { id } = await params
     await neonClient.inventoryAudit.delete({
-<<<<<<< HEAD
       where: { 
         id: id,
-=======
-      where: {
-        id,
->>>>>>> c860878a
         type: 'CYCLE_COUNT'
       }
     })
