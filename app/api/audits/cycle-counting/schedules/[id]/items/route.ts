import { NextRequest, NextResponse } from 'next/server'
import { neonClient } from '@/lib/db'

export async function GET(
<<<<<<< HEAD
  request: NextRequest,  { params }: { params: Promise<{ id: string }> }
=======
  request: NextRequest,
  { params }: { params: Promise<{ id: string }> }
>>>>>>> c860878a
) {
  try {
    const { id } = await params
    const items = await neonClient.inventoryAuditItem.findMany({
      where: {
        auditId: id
      },
      include: {
        product: {
          select: {
            id: true,
            name: true,
            sku: true,
            description: true
          }
        },
        variant: {
          select: {
            id: true,
            name: true,
            sku: true
          }
        },
        warehouse: {
          select: {
            id: true,
            name: true,
            code: true
          }
        }
      },
      orderBy: [
        { product: { name: 'asc' } },
        { variant: { name: 'asc' } }
      ]
    })

    return NextResponse.json({ items })

  } catch (error) {
    console.error('Error fetching cycle count items:', error)
    return NextResponse.json(
      { error: 'Failed to fetch cycle count items' },
      { status: 500 }
    )
  }
}<|MERGE_RESOLUTION|>--- conflicted
+++ resolved
@@ -2,17 +2,14 @@
 import { neonClient } from '@/lib/db'
 
 export async function GET(
-<<<<<<< HEAD
   request: NextRequest,  { params }: { params: Promise<{ id: string }> }
-=======
-  request: NextRequest,
-  { params }: { params: Promise<{ id: string }> }
->>>>>>> c860878a
 ) {
   try {
     const { id } = await params
+    const { id } = await params
     const items = await neonClient.inventoryAuditItem.findMany({
       where: {
+        auditId: id
         auditId: id
       },
       include: {
