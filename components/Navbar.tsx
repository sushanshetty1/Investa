--- conflicted
+++ resolved
@@ -260,7 +260,6 @@
             dropdownRefs.current[item.href] = el;
           }
         }}
-<<<<<<< HEAD
       ><button
           onClick={() => onToggle(item.href)}
           className={`flex items-center h-9 px-2 lg:px-3 text-sm font-medium rounded-lg transition-all duration-200 whitespace-nowrap focus:outline-none focus:ring-2 focus:ring-primary/20 group min-w-0 ${
@@ -300,34 +299,7 @@
                 </Link>
               ))}
             </div>
-=======
-      >        <button
-        onClick={() => onToggle(item.href)}
-        className={`flex items-center h-8 px-1.5 text-xs rounded-md transition-colors whitespace-nowrap hover:bg-accent/50 focus:outline-none focus:ring-2 focus:ring-primary/20 ${isOpen ? 'bg-accent/60' : 'bg-transparent'
-          }`}
-      >
-          <item.icon className="h-3 w-3 mr-1 flex-shrink-0" />
-          <span className="hidden xl:inline text-xs">{item.title}</span>
-          <span className="xl:hidden text-xs">{item.title.length > 6 ? item.title.substring(0, 6) : item.title}</span>
-          <ChevronDown className={`h-2 w-2 ml-0.5 flex-shrink-0 transition-transform duration-200 ${isOpen ? 'rotate-180' : ''
-            }`} />
-        </button>
-
-        {isOpen && (<div className="absolute top-full left-0 mt-1 p-2 min-w-[200px] bg-background border border-border rounded-md shadow-lg z-50 animate-in fade-in-0 zoom-in-95 duration-200">
-          <div className="grid gap-1 w-48">
-            {item.items.map((subItem: SubNavItem) => (
-              <Link
-                key={subItem.href}
-                href={subItem.href}
-                onClick={() => setOpenDropdown(null)}
-                className="block px-3 py-2 text-sm rounded-md hover:bg-accent/60 transition-colors"
-              >
-                {subItem.title}
-              </Link>
-            ))}
->>>>>>> c860878a
           </div>
-        </div>
         )}
       </div>
     );
@@ -340,7 +312,6 @@
           className="fixed inset-0 bg-black/50 z-30 lg:hidden"
           onClick={() => setIsOpen(false)}
         />
-<<<<<<< HEAD
       )}        <nav className={`fixed top-0 left-0 right-0 z-50 transition-all duration-300 ${
         isScrolled 
           ? "bg-background/98 backdrop-blur-xl border-b border-border/60 shadow-lg shadow-black/5" 
@@ -349,15 +320,6 @@
           <div className="flex items-center justify-between h-16 min-w-0">
             {/* Logo */}
             <Link href="/" className="flex items-center space-x-2 group flex-shrink-0">
-=======
-      )}
-      <nav className={`fixed top-0 left-0 right-0 z-50 transition-all duration-300 ${isScrolled
-          ? "bg-background/95 backdrop-blur-xl border-b border-border/60 shadow-lg shadow-black/5"
-          : "bg-background/80 backdrop-blur-sm border-b border-border/30"
-        }`}>        <div className="container mx-auto px-2 sm:px-3 lg:px-4 max-w-7xl">
-          <div className="flex mx-1   sm:justify-between h-16 gap-32 sm:gap-2">            {/* Logo */}
-            <Link href="/" className="flex items-center space-x-1 sm:space-x-2 group flex-shrink-0 min-w-0">
->>>>>>> c860878a
               <div className="relative">
                 <div className="w-8 h-8 bg-gradient-to-br from-blue-600 via-indigo-600 to-purple-600 rounded-lg flex items-center justify-center group-hover:scale-105 transition-all duration-200 shadow-md">
                   <Package className="h-4 w-4 text-white" />
@@ -368,7 +330,6 @@
                 Invista
               </span>
             </Link>{/* Desktop Navigation */}
-<<<<<<< HEAD
             {isDashboard ? (
               <div className="hidden lg:flex items-center flex-1 max-w-4xl mx-4 overflow-hidden">
                 <div className="flex items-center space-x-1 overflow-x-auto scrollbar-hide min-w-0 flex-1">
@@ -381,20 +342,7 @@
                     />
                   ))}
                 </div>
-=======
-            {isDashboard ? (<div className="hidden lg:flex items-center flex-1 max-w-3xl mx-2">
-              <div className="flex items-center space-x-0.5 lg:space-x-1">
-                {dashboardNavItems.map((item) => (
-                  <CustomDropdown
-                    key={item.href}
-                    item={item}
-                    isOpen={openDropdown === item.href}
-                    onToggle={handleDropdownToggle}
-                  />
-                ))}
->>>>>>> c860878a
               </div>
-            </div>
             ) : (
               <div className="hidden lg:flex items-center gap-6 flex-1 justify-center">
                 <Link href="#features" className="text-sm font-medium hover:text-primary transition-colors relative group">
@@ -470,13 +418,8 @@
                       <Settings className="mr-2 h-4 w-4" />
                       <span>Settings</span>
                     </DropdownMenuItem>
-<<<<<<< HEAD
                     <DropdownMenuSeparator className="my-1" />
                     <DropdownMenuItem 
-=======
-                    <DropdownMenuSeparator />
-                    <DropdownMenuItem
->>>>>>> c860878a
                       onClick={() => handleAuthAction("logout")}
                       className="cursor-pointer text-red-600 focus:text-red-600 h-9 px-3 rounded-md text-sm"
                     >
@@ -484,7 +427,6 @@
                       <span>Logout</span>
                     </DropdownMenuItem>
                   </DropdownMenuContent>
-<<<<<<< HEAD
                 </DropdownMenu>              ) : (
                 <div className="hidden sm:flex items-center space-x-2 lg:space-x-3">
                   <Button 
@@ -504,28 +446,6 @@
                   </Button>
                 </div>
               )}{/* Mobile Menu Button */}
-=======
-                </DropdownMenu>
-              ) : (<div className="hidden sm:flex items-center space-x-1">
-                <Button
-                  variant="ghost"
-                  size="sm"
-                  onClick={() => handleAuthAction("login")}
-                  className="h-8 text-xs hover:bg-accent/60"
-                >
-                  Sign In
-                </Button>
-                <Button
-                  size="sm"
-                  onClick={() => handleAuthAction("signup")}
-                  className="h-8 text-xs bg-gradient-to-r from-blue-600 to-indigo-600 hover:from-blue-700 hover:to-indigo-700"
-                >
-                  <span className="hidden sm:inline">Get Started</span>
-                  <span className="sm:hidden">Start</span>
-                </Button>
-              </div>
-              )}              {/* Mobile Menu Button */}
->>>>>>> c860878a
               <Button
                 variant="ghost"
                 size="sm"
@@ -535,19 +455,11 @@
                 {isOpen ? <X className="h-4 w-4" /> : <Menu className="h-4 w-4" />}
               </Button>
             </div>
-<<<<<<< HEAD
           </div>{/* Mobile Menu */}
           <div className={`lg:hidden absolute top-full left-0 right-0 border-t border-border/60 bg-background/98 backdrop-blur-xl transition-all duration-300 ease-in-out z-40 ${
             isOpen ? 'max-h-screen opacity-100 visible' : 'max-h-0 opacity-0 invisible'
           }`}>            <div className="container mx-auto px-3 lg:px-4 xl:px-6 max-w-7xl">
               <div className="py-4 space-y-2 max-h-[calc(100vh-4rem)] overflow-y-auto">
-=======
-          </div>          {/* Mobile Menu */}
-          <div className={`lg:hidden absolute top-full left-0 right-0 border-t border-border/60 bg-background/95 backdrop-blur-xl transition-all duration-300 ease-in-out z-40 ${isOpen ? 'max-h-screen opacity-100 visible' : 'max-h-0 opacity-0 invisible'
-            }`}>
-            <div className="container mx-auto px-3 sm:px-4 max-w-7xl">
-              <div className="py-2 space-y-1 max-h-[calc(100vh-4rem)] overflow-y-auto">
->>>>>>> c860878a
                 {isDashboard ? (
                   <>
                     {/* Mobile Search */}
@@ -607,7 +519,6 @@
                           <div className="text-xs text-muted-foreground">{user?.email}</div>
                         </div>
                       </div>
-<<<<<<< HEAD
                       <div className="space-y-1 mt-3">
                         <Link href="/profile">
                           <Button 
@@ -622,32 +533,13 @@
                         <Button 
                           variant="ghost" 
                           className="w-full justify-start text-sm h-11 rounded-lg font-medium"
-=======
-                      <div className="space-y-1 mt-2">
-                        <Button
-                          variant="ghost"
-                          className="w-full justify-start text-sm h-10"
-                        >
-                          <User className="mr-2 h-4 w-4" />
-                          Profile
-                        </Button>
-                        <Button
-                          variant="ghost"
-                          className="w-full justify-start text-sm h-10"
->>>>>>> c860878a
                         >
                           <Settings className="mr-3 h-4 w-4" />
                           Settings
                         </Button>
-<<<<<<< HEAD
                         <Button 
                           variant="ghost" 
                           className="w-full justify-start text-sm h-11 text-red-600 hover:text-red-600 hover:bg-red-50 dark:hover:bg-red-900/20 rounded-lg font-medium"
-=======
-                        <Button
-                          variant="ghost"
-                          className="w-full justify-start text-sm h-10 text-red-600 hover:text-red-600 hover:bg-red-50 dark:hover:bg-red-900/20"
->>>>>>> c860878a
                           onClick={() => {
                             handleAuthAction("logout");
                             setIsOpen(false);
@@ -689,17 +581,10 @@
                     >
                       Contact
                     </Link>
-<<<<<<< HEAD
                     <div className="border-t border-border/40 mt-6 pt-4 px-2 space-y-3">
                       <Button 
                         variant="ghost" 
                         className="w-full justify-start h-11 rounded-lg font-medium"
-=======
-                    <div className="border-t border-border/40 mt-4 pt-4 px-3 space-y-2">
-                      <Button
-                        variant="ghost"
-                        className="w-full justify-start h-10"
->>>>>>> c860878a
                         onClick={() => {
                           handleAuthAction("login");
                           setIsOpen(false);
@@ -707,13 +592,8 @@
                       >
                         Sign In
                       </Button>
-<<<<<<< HEAD
                       <Button 
                         className="w-full bg-gradient-to-r from-blue-600 to-indigo-600 hover:from-blue-700 hover:to-indigo-700 h-11 rounded-lg font-medium shadow-lg"
-=======
-                      <Button
-                        className="w-full bg-gradient-to-r from-blue-600 to-indigo-600 h-10"
->>>>>>> c860878a
                         onClick={() => {
                           handleAuthAction("signup");
                           setIsOpen(false);
