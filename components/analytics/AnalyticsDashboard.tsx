--- conflicted
+++ resolved
@@ -1,9 +1,5 @@
 "use client";
 
-<<<<<<< HEAD
-=======
-import React from "react";
->>>>>>> c860878a
 import { Card, CardContent, CardDescription, CardHeader, CardTitle } from "@/components/ui/card";
 import { Button } from "@/components/ui/button";
 import { Progress } from "@/components/ui/progress";
